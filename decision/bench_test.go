--- conflicted
+++ resolved
@@ -25,12 +25,8 @@
 	for i := 0; i < b.N; i++ {
 		c := cid.NewCidV0(u.Hash([]byte(fmt.Sprint(i))))
 
-<<<<<<< HEAD
 		id := peers[i%len(peers)]
 		receipt := newLedger(id).Receipt()
-		q.Push(&wantlist.Entry{Cid: c, Priority: math.MaxInt32}, receipt)
-=======
-		q.Push(peers[i%len(peers)], &wantlist.Entry{Cid: c, Priority: math.MaxInt32})
->>>>>>> 90478efa
+		q.Push(receipt, &wantlist.Entry{Cid: c, Priority: math.MaxInt32})
 	}
 }