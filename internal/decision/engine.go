// Package decision implements the decision engine for the bitswap service.
package decision

import (
	"context"
	"fmt"
	"math"
	"sync"
	"time"

	"github.com/google/uuid"

	bsmsg "github.com/ipfs/go-bitswap/message"
	pb "github.com/ipfs/go-bitswap/message/pb"
	wl "github.com/ipfs/go-bitswap/wantlist"
	blocks "github.com/ipfs/go-block-format"
	cid "github.com/ipfs/go-cid"
	bstore "github.com/ipfs/go-ipfs-blockstore"
	logging "github.com/ipfs/go-log"
	"github.com/ipfs/go-peertaskqueue"
	"github.com/ipfs/go-peertaskqueue/peertask"
	process "github.com/jbenet/goprocess"
	peer "github.com/libp2p/go-libp2p-core/peer"
)

// TODO consider taking responsibility for other types of requests. For
// example, there could be a |cancelQueue| for all of the cancellation
// messages that need to go out. There could also be a |wantlistQueue| for
// the local peer's wantlists. Alternatively, these could all be bundled
// into a single, intelligent global queue that efficiently
// batches/combines and takes all of these into consideration.
//
// Right now, messages go onto the network for four reasons:
// 1. an initial `sendwantlist` message to a provider of the first key in a
//    request
// 2. a periodic full sweep of `sendwantlist` messages to all providers
// 3. upon receipt of blocks, a `cancel` message to all peers
// 4. draining the priority queue of `blockrequests` from peers
//
// Presently, only `blockrequests` are handled by the decision engine.
// However, there is an opportunity to give it more responsibility! If the
// decision engine is given responsibility for all of the others, it can
// intelligently decide how to combine requests efficiently.
//
// Some examples of what would be possible:
//
// * when sending out the wantlists, include `cancel` requests
// * when handling `blockrequests`, include `sendwantlist` and `cancel` as
//   appropriate
// * when handling `cancel`, if we recently received a wanted block from a
//   peer, include a partial wantlist that contains a few other high priority
//   blocks
//
// In a sense, if we treat the decision engine as a black box, it could do
// whatever it sees fit to produce desired outcomes (get wanted keys
// quickly, maintain good relationships with peers, etc).

var log = logging.Logger("engine")

const (
	// outboxChanBuffer must be 0 to prevent stale messages from being sent
	outboxChanBuffer = 0
	// targetMessageSize is the ideal size of the batched payload. We try to
	// pop this much data off the request queue, but it may be a little more
	// or less depending on what's in the queue.
	targetMessageSize = 16 * 1024
	// tagFormat is the tag given to peers associated an engine
	tagFormat = "bs-engine-%s-%s"

	// queuedTagWeight is the default weight for peers that have work queued
	// on their behalf.
	queuedTagWeight = 10

	// maxBlockSizeReplaceHasWithBlock is the maximum size of the block in
	// bytes up to which we will replace a want-have with a want-block
	maxBlockSizeReplaceHasWithBlock = 1024

	// Number of concurrent workers that pull tasks off the request queue
	taskWorkerCount = 8

	// Number of concurrent workers that process requests to the blockstore
	blockstoreWorkerCount = 128
)

// Envelope contains a message for a Peer.
type Envelope struct {
	// Peer is the intended recipient.
	Peer peer.ID

	// Message is the payload.
	Message bsmsg.BitSwapMessage

	// A callback to notify the decision queue that the task is complete
	Sent func()
}

// PeerTagger covers the methods on the connection manager used by the decision
// engine to tag peers
type PeerTagger interface {
	TagPeer(peer.ID, string, int)
	UntagPeer(p peer.ID, tag string)
}

// Assigns a specific score to a peer
type ScorePeerFunc func(peer.ID, int)

// ScoreLedger is an external ledger dealing with peer scores.
type ScoreLedger interface {
	// Returns aggregated data communication with a given peer.
	GetReceipt(p peer.ID) *Receipt
	// Increments the sent counter for the given peer.
	AddToSentBytes(p peer.ID, n int)
	// Increments the received counter for the given peer.
	AddToReceivedBytes(p peer.ID, n int)
	// PeerConnected should be called when a new peer connects,
	// meaning the ledger should open accounting.
	PeerConnected(p peer.ID)
	// PeerDisconnected should be called when a peer disconnects to
	// clean up the accounting.
	PeerDisconnected(p peer.ID)
	// Starts the ledger sampling process.
	Start(scorePeer ScorePeerFunc)
	// Stops the sampling process.
	Stop()
}

// Engine manages sending requested blocks to peers.
type Engine struct {
	// peerRequestQueue is a priority queue of requests received from peers.
	// Requests are popped from the queue, packaged up, and placed in the
	// outbox.
	peerRequestQueue *peertaskqueue.PeerTaskQueue

	// FIXME it's a bit odd for the client and the worker to both share memory
	// (both modify the peerRequestQueue) and also to communicate over the
	// workSignal channel. consider sending requests over the channel and
	// allowing the worker to have exclusive access to the peerRequestQueue. In
	// that case, no lock would be required.
	workSignal chan struct{}

	// outbox contains outgoing messages to peers. This is owned by the
	// taskWorker goroutine
	outbox chan (<-chan *Envelope)

	bsm *blockstoreManager

	peerTagger PeerTagger

	tagQueued, tagUseful string

	lock sync.RWMutex // protects the fields immediatly below

	// ledgerMap lists block-related Ledgers by their Partner key.
	ledgerMap map[peer.ID]*ledger

	// an external ledger dealing with peer scores
	scoreLedger ScoreLedger

	ticker *time.Ticker

	taskWorkerLock  sync.Mutex
	taskWorkerCount int

	// maxBlockSizeReplaceHasWithBlock is the maximum size of the block in
	// bytes up to which we will replace a want-have with a want-block
	maxBlockSizeReplaceHasWithBlock int

	sendDontHaves bool

	self peer.ID
}

// NewEngine creates a new block sending engine for the given block store
func NewEngine(ctx context.Context, bs bstore.Blockstore, peerTagger PeerTagger, self peer.ID) *Engine {
	return newEngine(ctx, bs, peerTagger, self, maxBlockSizeReplaceHasWithBlock, nil)
}

// This constructor is used by the tests
func newEngine(ctx context.Context, bs bstore.Blockstore, peerTagger PeerTagger, self peer.ID,
<<<<<<< HEAD
	maxReplaceSize int, peerSampleInterval time.Duration, sampleCh chan struct{}) *Engine {
=======
	maxReplaceSize int, scoreLedger ScoreLedger) *Engine {

>>>>>>> bc3df6bd
	e := &Engine{
		ledgerMap:                       make(map[peer.ID]*ledger),
		scoreLedger:                     scoreLedger,
		bsm:                             newBlockstoreManager(ctx, bs, blockstoreWorkerCount),
		peerTagger:                      peerTagger,
		outbox:                          make(chan (<-chan *Envelope), outboxChanBuffer),
		workSignal:                      make(chan struct{}, 1),
		ticker:                          time.NewTicker(time.Millisecond * 100),
		maxBlockSizeReplaceHasWithBlock: maxReplaceSize,
		taskWorkerCount:                 taskWorkerCount,
		sendDontHaves:                   true,
		self:                            self,
	}
	e.tagQueued = fmt.Sprintf(tagFormat, "queued", uuid.New().String())
	e.tagUseful = fmt.Sprintf(tagFormat, "useful", uuid.New().String())
	e.peerRequestQueue = peertaskqueue.New(
		peertaskqueue.OnPeerAddedHook(e.onPeerAdded),
		peertaskqueue.OnPeerRemovedHook(e.onPeerRemoved),
		peertaskqueue.TaskMerger(newTaskMerger()),
		peertaskqueue.IgnoreFreezing(true))
	return e
}

// SetSendDontHaves indicates what to do when the engine receives a want-block
// for a block that is not in the blockstore. Either
// - Send a DONT_HAVE message
// - Simply don't respond
// Older versions of Bitswap did not respond, so this allows us to simulate
// those older versions for testing.
func (e *Engine) SetSendDontHaves(send bool) {
	e.sendDontHaves = send
}

// Sets the scoreLedger to the given implementation. Should be called
// before StartWorkers().
func (e *Engine) UseScoreLedger(scoreLedger ScoreLedger) {
	e.scoreLedger = scoreLedger
}

// Starts the score ledger. Before start the function checks and,
// if it is unset, initializes the scoreLedger with the default
// implementation.
func (e *Engine) startScoreLedger(px process.Process) {
	if e.scoreLedger == nil {
		e.scoreLedger = NewDefaultScoreLedger()
	}
	e.scoreLedger.Start(func(p peer.ID, score int) {
		if score == 0 {
			e.peerTagger.UntagPeer(p, e.tagUseful)
		} else {
			e.peerTagger.TagPeer(p, e.tagUseful, score)
		}
	})
	px.Go(func(ppx process.Process) {
		<-ppx.Closing()
		e.scoreLedger.Stop()
	})
}

// Start up workers to handle requests from other nodes for the data on this node
func (e *Engine) StartWorkers(ctx context.Context, px process.Process) {
	// Start up blockstore manager
	e.bsm.start(px)
	e.startScoreLedger(px)

	for i := 0; i < e.taskWorkerCount; i++ {
		px.Go(func(px process.Process) {
			e.taskWorker(ctx)
		})
	}
}

func (e *Engine) onPeerAdded(p peer.ID) {
	e.peerTagger.TagPeer(p, e.tagQueued, queuedTagWeight)
}

func (e *Engine) onPeerRemoved(p peer.ID) {
	e.peerTagger.UntagPeer(p, e.tagQueued)
}

// WantlistForPeer returns the list of keys that the given peer has asked for
func (e *Engine) WantlistForPeer(p peer.ID) []wl.Entry {
	partner := e.findOrCreate(p)

	partner.lk.Lock()
	entries := partner.wantList.Entries()
	partner.lk.Unlock()

	wl.SortEntries(entries)

	return entries
}

// LedgerForPeer returns aggregated data communication with a given peer.
func (e *Engine) LedgerForPeer(p peer.ID) *Receipt {
	return e.scoreLedger.GetReceipt(p)
}

// Each taskWorker pulls items off the request queue up to the maximum size
// and adds them to an envelope that is passed off to the bitswap workers,
// which send the message to the network.
func (e *Engine) taskWorker(ctx context.Context) {
	defer e.taskWorkerExit()
	for {
		oneTimeUse := make(chan *Envelope, 1) // buffer to prevent blocking
		select {
		case <-ctx.Done():
			return
		case e.outbox <- oneTimeUse:
		}
		// receiver is ready for an outoing envelope. let's prepare one. first,
		// we must acquire a task from the PQ...
		envelope, err := e.nextEnvelope(ctx)
		if err != nil {
			close(oneTimeUse)
			return // ctx cancelled
		}
		oneTimeUse <- envelope // buffered. won't block
		close(oneTimeUse)
	}
}

// taskWorkerExit handles cleanup of task workers
func (e *Engine) taskWorkerExit() {
	e.taskWorkerLock.Lock()
	defer e.taskWorkerLock.Unlock()

	e.taskWorkerCount--
	if e.taskWorkerCount == 0 {
		close(e.outbox)
	}
}

// nextEnvelope runs in the taskWorker goroutine. Returns an error if the
// context is cancelled before the next Envelope can be created.
func (e *Engine) nextEnvelope(ctx context.Context) (*Envelope, error) {
	for {
		// Pop some tasks off the request queue
		p, nextTasks, pendingBytes := e.peerRequestQueue.PopTasks(targetMessageSize)
		for len(nextTasks) == 0 {
			select {
			case <-ctx.Done():
				return nil, ctx.Err()
			case <-e.workSignal:
				p, nextTasks, pendingBytes = e.peerRequestQueue.PopTasks(targetMessageSize)
			case <-e.ticker.C:
				// When a task is cancelled, the queue may be "frozen" for a
				// period of time. We periodically "thaw" the queue to make
				// sure it doesn't get stuck in a frozen state.
				e.peerRequestQueue.ThawRound()
				p, nextTasks, pendingBytes = e.peerRequestQueue.PopTasks(targetMessageSize)
			}
		}

		// Create a new message
		msg := bsmsg.New(false)

		log.Debugw("Bitswap process tasks", "local", e.self, "taskCount", len(nextTasks))

		// Amount of data in the request queue still waiting to be popped
		msg.SetPendingBytes(int32(pendingBytes))

		// Split out want-blocks, want-haves and DONT_HAVEs
		blockCids := make([]cid.Cid, 0, len(nextTasks))
		blockTasks := make(map[cid.Cid]*taskData, len(nextTasks))
		for _, t := range nextTasks {
			c := t.Topic.(cid.Cid)
			td := t.Data.(*taskData)
			if td.HaveBlock {
				if td.IsWantBlock {
					blockCids = append(blockCids, c)
					blockTasks[c] = td
				} else {
					// Add HAVES to the message
					msg.AddHave(c)
				}
			} else {
				// Add DONT_HAVEs to the message
				msg.AddDontHave(c)
			}
		}

		// Fetch blocks from datastore
		blks, err := e.bsm.getBlocks(ctx, blockCids)
		if err != nil {
			// we're dropping the envelope but that's not an issue in practice.
			return nil, err
		}

		for c, t := range blockTasks {
			blk := blks[c]
			// If the block was not found (it has been removed)
			if blk == nil {
				// If the client requested DONT_HAVE, add DONT_HAVE to the message
				if t.SendDontHave {
					msg.AddDontHave(c)
				}
			} else {
				// Add the block to the message
				// log.Debugf("  make evlp %s->%s block: %s (%d bytes)", e.self, p, c, len(blk.RawData()))
				msg.AddBlock(blk)
			}
		}

		// If there's nothing in the message, bail out
		if msg.Empty() {
			e.peerRequestQueue.TasksDone(p, nextTasks...)
			continue
		}

		log.Debugw("Bitswap engine -> msg", "local", e.self, "to", p, "blockCount", len(msg.Blocks()), "presenceCount", len(msg.BlockPresences()), "size", msg.Size())
		return &Envelope{
			Peer:    p,
			Message: msg,
			Sent: func() {
				// Once the message has been sent, signal the request queue so
				// it can be cleared from the queue
				e.peerRequestQueue.TasksDone(p, nextTasks...)

				// Signal the worker to check for more work
				e.signalNewWork()
			},
		}, nil
	}
}

// Outbox returns a channel of one-time use Envelope channels.
func (e *Engine) Outbox() <-chan (<-chan *Envelope) {
	return e.outbox
}

// Peers returns a slice of Peers with whom the local node has active sessions.
func (e *Engine) Peers() []peer.ID {
	e.lock.RLock()
	defer e.lock.RUnlock()

	response := make([]peer.ID, 0, len(e.ledgerMap))

	for _, ledger := range e.ledgerMap {
		response = append(response, ledger.Partner)
	}
	return response
}

// MessageReceived is called when a message is received from a remote peer.
// For each item in the wantlist, add a want-have or want-block entry to the
// request queue (this is later popped off by the workerTasks)
func (e *Engine) MessageReceived(ctx context.Context, p peer.ID, m bsmsg.BitSwapMessage) {
	entries := m.Wantlist()

	if len(entries) > 0 {
		log.Debugw("Bitswap engine <- msg", "local", e.self, "from", p, "entryCount", len(entries))
		for _, et := range entries {
			if !et.Cancel {
				if et.WantType == pb.Message_Wantlist_Have {
					log.Debugw("Bitswap engine <- want-have", "local", e.self, "from", p, "cid", et.Cid)
				} else {
					log.Debugw("Bitswap engine <- want-block", "local", e.self, "from", p, "cid", et.Cid)
				}
			}
		}
	}

	if m.Empty() {
		log.Infof("received empty message from %s", p)
	}

	newWorkExists := false
	defer func() {
		if newWorkExists {
			e.signalNewWork()
		}
	}()

	// Get block sizes
	wants, cancels := e.splitWantsCancels(entries)
	wantKs := cid.NewSet()
	for _, entry := range wants {
		wantKs.Add(entry.Cid)
	}
	blockSizes, err := e.bsm.getBlockSizes(ctx, wantKs.Keys())
	if err != nil {
		log.Info("aborting message processing", err)
		return
	}

	// Get the ledger for the peer
	l := e.findOrCreate(p)
	l.lk.Lock()
	defer l.lk.Unlock()

	// If the peer sent a full wantlist, replace the ledger's wantlist
	if m.Full() {
		l.wantList = wl.New()
	}

	var activeEntries []peertask.Task

	// Remove cancelled blocks from the queue
	for _, entry := range cancels {
		log.Debugw("Bitswap engine <- cancel", "local", e.self, "from", p, "cid", entry.Cid)
		if l.CancelWant(entry.Cid) {
			e.peerRequestQueue.Remove(entry.Cid, p)
		}
	}

	// For each want-have / want-block
	for _, entry := range wants {
		c := entry.Cid
		blockSize, found := blockSizes[entry.Cid]

		// Add each want-have / want-block to the ledger
		l.Wants(c, entry.Priority, entry.WantType)

		// If the block was not found
		if !found {
			log.Debugw("Bitswap engine: block not found", "local", e.self, "from", p, "cid", entry.Cid, "sendDontHave", entry.SendDontHave)

			// Only add the task to the queue if the requester wants a DONT_HAVE
			if e.sendDontHaves && entry.SendDontHave {
				newWorkExists = true
				isWantBlock := false
				if entry.WantType == pb.Message_Wantlist_Block {
					isWantBlock = true
				}

				activeEntries = append(activeEntries, peertask.Task{
					Topic:    c,
					Priority: int(entry.Priority),
					Work:     bsmsg.BlockPresenceSize(c),
					Data: &taskData{
						BlockSize:    0,
						HaveBlock:    false,
						IsWantBlock:  isWantBlock,
						SendDontHave: entry.SendDontHave,
					},
				})
			}
		} else {
			// The block was found, add it to the queue
			newWorkExists = true

			isWantBlock := e.sendAsBlock(entry.WantType, blockSize)

			log.Debugw("Bitswap engine: block found", "local", e.self, "from", p, "cid", entry.Cid, "isWantBlock", isWantBlock)

			// entrySize is the amount of space the entry takes up in the
			// message we send to the recipient. If we're sending a block, the
			// entrySize is the size of the block. Otherwise it's the size of
			// a block presence entry.
			entrySize := blockSize
			if !isWantBlock {
				entrySize = bsmsg.BlockPresenceSize(c)
			}
			activeEntries = append(activeEntries, peertask.Task{
				Topic:    c,
				Priority: int(entry.Priority),
				Work:     entrySize,
				Data: &taskData{
					BlockSize:    blockSize,
					HaveBlock:    true,
					IsWantBlock:  isWantBlock,
					SendDontHave: entry.SendDontHave,
				},
			})
		}
	}

	// Push entries onto the request queue
	if len(activeEntries) > 0 {
		e.peerRequestQueue.PushTasks(p, activeEntries...)
		// make sure peer has an weight associated weight
		e.peerRequestQueue.SetWeight(p, int(math.Floor(l.Accounting.Value()))) // TODO
	}
}

// Split the want-have / want-block entries from the cancel entries
func (e *Engine) splitWantsCancels(es []bsmsg.Entry) ([]bsmsg.Entry, []bsmsg.Entry) {
	wants := make([]bsmsg.Entry, 0, len(es))
	cancels := make([]bsmsg.Entry, 0, len(es))
	for _, et := range es {
		if et.Cancel {
			cancels = append(cancels, et)
		} else {
			wants = append(wants, et)
		}
	}
	return wants, cancels
}

// ReceiveFrom is called when new blocks are received and added to the block
// store, meaning there may be peers who want those blocks, so we should send
// the blocks to them.
//
// This function also updates the receive side of the ledger.
func (e *Engine) ReceiveFrom(from peer.ID, blks []blocks.Block, haves []cid.Cid) {
	if len(blks) == 0 {
		return
	}

	if from != "" {
		l := e.findOrCreate(from)
		l.lk.Lock()

		// Record how many bytes were received in the ledger
		for _, blk := range blks {
			log.Debugw("Bitswap engine <- block", "local", e.self, "from", from, "cid", blk.Cid(), "size", len(blk.RawData()))
			e.scoreLedger.AddToReceivedBytes(l.Partner, len(blk.RawData()))
		}

		l.lk.Unlock()
	}

	// Get the size of each block
	blockSizes := make(map[cid.Cid]int, len(blks))
	for _, blk := range blks {
		blockSizes[blk.Cid()] = len(blk.RawData())
	}

	// Check each peer to see if it wants one of the blocks we received
	work := false
	e.lock.RLock()

	for _, l := range e.ledgerMap {
		l.lk.RLock()

		for _, b := range blks {
			k := b.Cid()

			if entry, ok := l.WantListContains(k); ok {
				work = true

				blockSize := blockSizes[k]
				isWantBlock := e.sendAsBlock(entry.WantType, blockSize)

				entrySize := blockSize
				if !isWantBlock {
					entrySize = bsmsg.BlockPresenceSize(k)
				}

				e.peerRequestQueue.PushTasks(l.Partner, peertask.Task{
					Topic:    entry.Cid,
					Priority: int(entry.Priority),
					Work:     entrySize,
					Data: &taskData{
						BlockSize:    blockSize,
						HaveBlock:    true,
						IsWantBlock:  isWantBlock,
						SendDontHave: false,
					},
				})

			}
		}
		// update peer weight since ledge value changed
		e.peerRequestQueue.SetWeight(l.Partner, int(math.Floor(l.Accounting.Value()))) // TODO
		l.lk.RUnlock()
	}
	e.lock.RUnlock()

	if work {
		e.signalNewWork()
	}
}

// TODO add contents of m.WantList() to my local wantlist? NB: could introduce
// race conditions where I send a message, but MessageSent gets handled after
// MessageReceived. The information in the local wantlist could become
// inconsistent. Would need to ensure that Sends and acknowledgement of the
// send happen atomically

// MessageSent is called when a message has successfully been sent out, to record
// changes.
func (e *Engine) MessageSent(p peer.ID, m bsmsg.BitSwapMessage) {
	l := e.findOrCreate(p)
	l.lk.Lock()
	defer l.lk.Unlock()

	// Remove sent blocks from the want list for the peer
	for _, block := range m.Blocks() {
		e.scoreLedger.AddToSentBytes(l.Partner, len(block.RawData()))
		l.wantList.RemoveType(block.Cid(), pb.Message_Wantlist_Block)
	}
	// update peer weight since ledge value changed
	e.peerRequestQueue.SetWeight(p, int(math.Floor(l.Accounting.Value()))) // TODO

	// Remove sent block presences from the want list for the peer
	for _, bp := range m.BlockPresences() {
		// Don't record sent data. We reserve that for data blocks.
		if bp.Type == pb.Message_Have {
			l.wantList.RemoveType(bp.Cid, pb.Message_Wantlist_Have)
		}
	}
}

// PeerConnected is called when a new peer connects, meaning we should start
// sending blocks.
func (e *Engine) PeerConnected(p peer.ID) {
	e.lock.Lock()
	defer e.lock.Unlock()

	_, ok := e.ledgerMap[p]
	if !ok {
		e.ledgerMap[p] = newLedger(p)
	}

	e.scoreLedger.PeerConnected(p)
}

// PeerDisconnected is called when a peer disconnects.
func (e *Engine) PeerDisconnected(p peer.ID) {
	e.lock.Lock()
	defer e.lock.Unlock()

	delete(e.ledgerMap, p)

	e.scoreLedger.PeerDisconnected(p)
}

// If the want is a want-have, and it's below a certain size, send the full
// block (instead of sending a HAVE)
func (e *Engine) sendAsBlock(wantType pb.Message_Wantlist_WantType, blockSize int) bool {
	isWantBlock := wantType == pb.Message_Wantlist_Block
	return isWantBlock || blockSize <= e.maxBlockSizeReplaceHasWithBlock
}

func (e *Engine) numBytesSentTo(p peer.ID) uint64 {
	return e.LedgerForPeer(p).Sent
}

func (e *Engine) numBytesReceivedFrom(p peer.ID) uint64 {
	return e.LedgerForPeer(p).Recv
}

// ledger lazily instantiates a ledger
func (e *Engine) findOrCreate(p peer.ID) *ledger {
	// Take a read lock (as it's less expensive) to check if we have a ledger
	// for the peer
	e.lock.RLock()
	l, ok := e.ledgerMap[p]
	e.lock.RUnlock()
	if ok {
		return l
	}

	// There's no ledger, so take a write lock, then check again and create the
	// ledger if necessary
	e.lock.Lock()
	defer e.lock.Unlock()
	l, ok = e.ledgerMap[p]
	if !ok {
		l = newLedger(p)
		e.ledgerMap[p] = l
	}
	return l
}

func (e *Engine) signalNewWork() {
	// Signal task generation to restart (if stopped!)
	select {
	case e.workSignal <- struct{}{}:
	default:
	}
}<|MERGE_RESOLUTION|>--- conflicted
+++ resolved
@@ -177,12 +177,7 @@
 
 // This constructor is used by the tests
 func newEngine(ctx context.Context, bs bstore.Blockstore, peerTagger PeerTagger, self peer.ID,
-<<<<<<< HEAD
-	maxReplaceSize int, peerSampleInterval time.Duration, sampleCh chan struct{}) *Engine {
-=======
 	maxReplaceSize int, scoreLedger ScoreLedger) *Engine {
-
->>>>>>> bc3df6bd
 	e := &Engine{
 		ledgerMap:                       make(map[peer.ID]*ledger),
 		scoreLedger:                     scoreLedger,
