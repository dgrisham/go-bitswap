--- conflicted
+++ resolved
@@ -644,10 +644,7 @@
 	// Push entries onto the request queue
 	if len(activeEntries) > 0 {
 		e.peerRequestQueue.PushTasks(p, activeEntries...)
-<<<<<<< HEAD
-=======
 		// make sure peer has an weight associated weight
->>>>>>> ed885e1c
 		e.peerRequestQueue.SetWeight(p, int(math.Floor(l.Accounting.Value()))) // TODO
 	}
 }
